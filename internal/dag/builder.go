--- conflicted
+++ resolved
@@ -661,23 +661,7 @@
 					b.setStatus(Status{Object: ir, Status: StatusInvalid, Description: fmt.Sprintf("route %q: service %q: weight must be greater than or equal to zero", route.Match, service.Name), Vhost: host})
 					return
 				}
-<<<<<<< HEAD
 				m := Meta{name: service.Name, namespace: ir.Namespace}
-				if s := b.lookupHTTPService(m, intstr.FromInt(service.Port)); s != nil {
-					var uv *UpstreamValidation
-					if s.Protocol == "tls" {
-						// we can only validate TLS connections to services that talk TLS
-						uv = b.lookupUpstreamValidation(ir, host, route, service, ir.Namespace)
-					}
-					r.Clusters = append(r.Clusters, &Cluster{
-						Upstream:             s,
-						LoadBalancerStrategy: service.Strategy,
-						Weight:               service.Weight,
-						HealthCheck:          service.HealthCheck,
-						UpstreamValidation:   uv,
-					})
-=======
-				m := meta{name: service.Name, namespace: ir.Namespace}
 				s := b.lookupHTTPService(m, intstr.FromInt(service.Port))
 
 				if s == nil {
@@ -689,7 +673,6 @@
 				if s.Protocol == "tls" {
 					// we can only validate TLS connections to services that talk TLS
 					uv = b.lookupUpstreamValidation(ir, host, route, service, ir.Namespace)
->>>>>>> e7cd076c
 				}
 				r.Clusters = append(r.Clusters, &Cluster{
 					Upstream:             s,
